name: services
version: 0.0.1
author: Dart Team <misc@dartlang.org>
description: The server backend for a web based interactive Dart service.
homepage: https://github.com/dart-lang/dart-services

environment:
  sdk: '>=1.0.0 <2.0.0'

dependencies:
<<<<<<< HEAD
  analyzer: 0.30.0-alpha.3
  appengine: ^0.3.0
=======
  analyzer: 0.29.5  
  appengine: 0.4.0-flex.alpha.0+3
>>>>>>> 54328f7f
  archive: '>=1.0.19 <1.1.0'
  args: '>=0.12.0 <0.14.0'
  cli_util: ^0.0.1
  # `compiler_unsupported` needs to be pegged to a specific version.
  compiler_unsupported: 1.22.0
  crypto: ^2.0.0
  logging: '>=0.9.0 <0.12.0'
  path: ^1.3.0
  shelf: ^0.6.0
  shelf_cors: ^0.2.0
  shelf_route: ^0.12.0
  rpc: ^0.5.0
  uuid: ^0.5.0
  yaml: ^2.0.0
  t_stats: any

dev_dependencies:
  _discoveryapis_commons: any
  browser: any
  codemirror: ^0.4.0
  grinder: ^0.8.0
  http: any
  unittest: ^0.11.0

executables:
  services: null<|MERGE_RESOLUTION|>--- conflicted
+++ resolved
@@ -8,13 +8,8 @@
   sdk: '>=1.0.0 <2.0.0'
 
 dependencies:
-<<<<<<< HEAD
   analyzer: 0.30.0-alpha.3
-  appengine: ^0.3.0
-=======
-  analyzer: 0.29.5  
   appengine: 0.4.0-flex.alpha.0+3
->>>>>>> 54328f7f
   archive: '>=1.0.19 <1.1.0'
   args: '>=0.12.0 <0.14.0'
   cli_util: ^0.0.1
