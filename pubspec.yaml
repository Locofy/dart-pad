name: services
version: 0.0.1
author: Dart Team <misc@dartlang.org>
description: The server backend for a web based interactive Dart service.
homepage: https://github.com/dart-lang/dart-services
environment:
  sdk: '>=1.0.0 <2.0.0'
dependencies:
<<<<<<< HEAD
  analysis_server:
    git: git://github.com/lukechurch/dart-analysis-server-temp-working.git

  analyzer:
    git: git://github.com/lukechurch/dart-analyzer-temp-working.git

  dart_style:
    git: git://github.com/lukechurch/dart_style.git

#  analyzer: '>=0.22.4 <0.23.0'
=======
  analyzer: ^0.24.0
>>>>>>> e41cea24
  appengine: '>=0.2.6 <0.3.0'
  archive: '>=1.0.19 <1.1.0'
  args: ^0.12.0
  cli_util: ^0.0.1
  # `compiler_unsupported` needs to be pegged to a specific version.
  compiler_unsupported: 1.9.0-dev.10.4
  crypto: '>=0.9.0 <0.10.0'
  grinder: '>=0.6.4 <0.7.0'
  librato: '>=0.0.1 <0.1.0'
  logging: ^0.9.0
  shelf: ^0.5.0
  shelf_cors: ^0.2.0
  shelf_route: ^0.11.0
  rpc: ^0.1.0
  yaml: ^2.0.0
dev_dependencies:
  _discoveryapis_commons: any
  browser: any
  codemirror: '>=0.1.0 <0.2.0'
  unittest: any
executables:
  services: null<|MERGE_RESOLUTION|>--- conflicted
+++ resolved
@@ -6,20 +6,15 @@
 environment:
   sdk: '>=1.0.0 <2.0.0'
 dependencies:
-<<<<<<< HEAD
   analysis_server:
     git: git://github.com/lukechurch/dart-analysis-server-temp-working.git
 
-  analyzer:
-    git: git://github.com/lukechurch/dart-analyzer-temp-working.git
+  analyzer: ^0.24.0
 
   dart_style:
     git: git://github.com/lukechurch/dart_style.git
 
 #  analyzer: '>=0.22.4 <0.23.0'
-=======
-  analyzer: ^0.24.0
->>>>>>> e41cea24
   appengine: '>=0.2.6 <0.3.0'
   archive: '>=1.0.19 <1.1.0'
   args: ^0.12.0
@@ -39,6 +34,7 @@
   _discoveryapis_commons: any
   browser: any
   codemirror: '>=0.1.0 <0.2.0'
+  http: any
   unittest: any
 executables:
   services: null