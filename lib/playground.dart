--- conflicted
+++ resolved
@@ -414,18 +414,13 @@
     var input = new SourceRequest()..source = context.dartSource;
     dartServices.compile(input).timeout(longServiceCallTimeout).then(
         (CompileResponse response) {
-      ga.sendTiming(
-          "action-perf", "compilation-e2e", compilationTimer.elapsedMilliseconds);
-
+      ga.sendTiming('action-perf', "compilation-e2e",
+          compilationTimer.elapsedMilliseconds);
       return executionService.execute(
           _context.htmlSource, _context.cssSource, response.result);
     }).catchError((e) {
-<<<<<<< HEAD
       DToast.showMessage('Error compiling to JavaScript');
-=======
       ga.sendException("${e.runtimeType}");
-      // TODO: Also display using a toast.
->>>>>>> cdc591be
       _showOuput('Error compiling to JavaScript:\n${e}', error: true);
     }).whenComplete(() {
       runButton.disabled = false;
