// Copyright (c) 2014, the Dart project authors.  Please see the AUTHORS file
// for details. All rights reserved. Use of this source code is governed by a
// BSD-style license that can be found in the LICENSE file.

library playground;

import 'dart:async';
import 'dart:convert' show HTML_ESCAPE;
import 'dart:html' hide Document;
<<<<<<< HEAD
import 'dart:math' as math;
=======
>>>>>>> 59492192

import 'package:logging/logging.dart';
import 'package:route_hierarchical/client.dart';
<<<<<<< HEAD
import 'package:rate_limit/rate_limit.dart';
=======
import 'package:dart_pad/core/keys.dart';
>>>>>>> 59492192

import 'actions.dart';
import 'completion.dart';
import 'context.dart';
import 'core/dependencies.dart';
import 'core/modules.dart';
import 'dart_pad.dart';
import 'dartservices_client/v1.dart';
import 'doc_handler.dart';
import 'editing/editor.dart';
import 'elements/bind.dart';
import 'elements/elements.dart';
import 'modules/codemirror_module.dart';
import 'modules/dart_pad_module.dart';
import 'modules/dartservices_module.dart';
import 'parameter_popup.dart';
import 'services/common.dart';
import 'services/execution_iframe.dart';
//import 'sharing/gist_storage.dart';
import 'sharing/gists.dart';
import 'sharing/mutable_gist.dart';
import 'src/ga.dart';
import 'src/util.dart';

Playground get playground => _playground;

Playground _playground;

Logger _logger = new Logger('dartpad');

void init() {
  _playground = new Playground();
}

class Playground implements GistContainer {
  DivElement get _editpanel => querySelector('#editpanel');
  DivElement get _outputpanel => querySelector('#output');
  IFrameElement get _frame => querySelector('#frame');
  bool get _isCompletionActive => editor.completionActive;
  DivElement get _docPanel => querySelector('#documentation');
  AnchorElement get _docTab => querySelector('#doctab');
  bool get _isDocPanelOpen => _docTab.attributes.containsKey('selected');

  DButton runButton;
  DOverlay overlay;
  DBusyLight busyLight;
  Editor editor;
  PlaygroundContext _context;
  Future _analysisRequest;
<<<<<<< HEAD
  MutableGist editableGist = new MutableGist(new Gist());
  //GistStorage _gistStorage = new GistStorage();
  DContentEditable titleEditable;

  // We store the last returned shared gist; it's used to update the url.
  Gist _overrideNextRouteGist;
=======
  Router _router;
  ParameterPopup paramPopup;
  DocHandler docHandler;
>>>>>>> 59492192

  ModuleManager modules = new ModuleManager();

  Playground() {
    _registerTab(querySelector('#darttab'), 'dart');
    _registerTab(querySelector('#htmltab'), 'html');
    _registerTab(querySelector('#csstab'), 'css');

    overlay = new DOverlay(querySelector('#frame_overlay'));

    new NewPadAction(querySelector('#newbutton'), editableGist/*, _gistStorage*/);

    new SharePadAction(querySelector('#sharebutton'), this);

    runButton = new DButton(querySelector('#runbutton'));
    runButton.onClick.listen((e) {
      _handleRun();

      // On a mobile device, focusing the editing area causes the keyboard to
      // pop up when the user hits the run button.
      if (!isMobile()) _context.focus();
    });

    busyLight = new DBusyLight(querySelector('#dartbusy'));

    // Update the title on changes.
    titleEditable = new DContentEditable(
        querySelector('header .header-gist-name'));
    bind(titleEditable.onChanged, editableGist.property('description'));
    bind(editableGist.property('description'), titleEditable.textProperty);

    // Update the ID on changes.
    AnchorElement idAnchor = querySelector('header .header-gist-id a');
    bind(editableGist.property('id'), (val) => idAnchor.text = val);
    bind(editableGist.property('html_url'), (val) {
      idAnchor.href = val == null ? '' : val;
    });

    Throttler throttle = new Throttler(const Duration(milliseconds: 100));
//    mutableGist.onChanged.transform(throttle).listen((_) {
//      if (mutableGist.dirty) {
//        // If there was a change, and the gist is dirty, write the gist's
//        // contents to storage.
//        _gistStorage.setStoredGist(mutableGist.createGist());
//      }
//    });

    SelectElement select = querySelector('#samples');
    select.onChange.listen((_) => _handleSelectChanged(select));

    _initModules().then((_) {
      _initPlayground();
    });
  }

  void showHome(RouteEnterEvent event) {
//    String path = window.location.pathname;
//    if (path.length > 2 && path.lastIndexOf('/') == 0) {
//      String id = path.substring(1);
//      if (isLegalGistId(id)) {
//        _showGist(id);
//        return;
//      }
//    }

//    if (_gistStorage.hasStoredGist && _gistStorage.storedId == null) {
//      editableGist.setBackingGist(_gistStorage.getStoredGist());
//    } else {
      editableGist.setBackingGist(createSampleGist());
//    }

    Timer.run(_handleRun);
  }

  void showGist(RouteEnterEvent event) {
    String gistId = event.parameters['gist'];

    if (!isLegalGistId(gistId)) {
      showHome(event);
      return;
    }

    _showGist(gistId);
  }

  // GistContainer interface
  MutableGist get mutableGist => editableGist;

  void overrideNextRoute(Gist gist) {
    _overrideNextRouteGist = gist;
  }

  void _showGist(String gistId) {
    // When sharing, we have to pipe the returned (created) gist through the
    // routing library to update the url properly.
    if (_overrideNextRouteGist != null && _overrideNextRouteGist.id == gistId) {
      editableGist.setBackingGist(_overrideNextRouteGist);
      _overrideNextRouteGist = null;
      return;
    }

    _overrideNextRouteGist = null;

    Gist.loadGist(gistId).then((Gist gist) {
      editableGist.setBackingGist(gist);

//      if (_gistStorage.hasStoredGist && _gistStorage.storedId == gistId) {
//        Gist storedGist = _gistStorage.getStoredGist();
//        mutableGist.description = storedGist.description;
//        for (GistFile file in storedGist.files) {
//          mutableGist.getGistFile(file.name).content = file.content;
//        }
//      }

      // Analyze and run it.
      Timer.run(() {
        _handleRun();
        _performAnalysis();
      });
    }).catchError((e) {
      String message = 'Error loading gist ${gistId}.';
      DToast.showMessage(message);
      _logger.severe('${message}: ${e}');
    });
  }

  Future _initModules() {
    modules.register(new DartPadModule());
    //modules.register(new MockDartServicesModule());
    modules.register(new DartServicesModule());
    //modules.register(new AceModule());
    modules.register(new CodeMirrorModule());

    return modules.start();
  }

  void _initPlayground() {
    // TODO: Set up some automatic value bindings.
    DSplitter editorSplitter = new DSplitter(querySelector('#editor_split'));
    editorSplitter.onPositionChanged.listen((pos) {
      state['editor_split'] = pos;
      editor.resize();
    });
    if (state['editor_split'] != null) {
     editorSplitter.position = state['editor_split'];
    }

    DSplitter outputSplitter = new DSplitter(querySelector('#output_split'));
    outputSplitter.onPositionChanged.listen((pos) {
      state['output_split'] = pos;
    });
    if (state['output_split'] != null) {
      outputSplitter.position = state['output_split'];
    }

    // Set up the iframe.
    deps[ExecutionService] = new ExecutionServiceIFrame(_frame);
    executionService.onStdout.listen(_showOuput);
    executionService.onStderr.listen((m) => _showOuput(m, error: true));

    // Set up Google Analytics.
    deps[Analytics] = new Analytics();

    // Set up the router.
    deps[Router] = new Router();
    router.root.addRoute(name: 'home', defaultRoute: true, enter: showHome);
    router.root.addRoute(name: 'gist', path: '/:gist', enter: showGist);
    router.listen();

    // Set up the editing area.
    editor = editorFactory.createFromElement(_editpanel);
    _editpanel.children.first.attributes['flex'] = '';
    editor.resize();

    keys.bind(['ctrl-s'], _handleSave);
    keys.bind(['ctrl-enter'], _handleRun);
    keys.bind(['f1'], () {
      ga.sendEvent('main', 'help');
      _toggleDocTab();
    });

    keys.bind(['ctrl-space', 'macctrl-space'], (){
      editor.completionAutoInvoked = false;
      editor.execCommand('autocomplete');
    });

    document.onClick.listen((MouseEvent e) {
      if (_isDocPanelOpen) docHandler.generateDoc(_docPanel);
    });

    document.onKeyUp.listen((e) {
<<<<<<< HEAD
      if (options.getValueBool('autopopup_code_completion')) {
        //RegExp exp = new RegExp(r"[a-zA-Z]");
        // TODO: _isCompletionActive won't work correct
        // TODO: which causes some issues
        // TODO: will be fixed when we use the latest codemirror.js version
        if (!_isCompletionActive && e.keyCode == KeyCode.PERIOD) {
          editor.execCommand("autocomplete");
        }
      }
      if (_isCompletionActive || cursorKeys.contains(e.keyCode)) {
        _handleHelp();
=======
      if (editor.completionActive || DocHandler.cursorKeys.contains(e.keyCode)){
        if (_isDocPanelOpen) docHandler.generateDoc(_docPanel);
>>>>>>> 59492192
      }
      _handleAutoCompletion(e);
    });

    _docTab.onClick.listen((e) => _toggleDocTab());
    querySelector("#consoletab").onClick.listen((e) => _toggleConsoleTab());

    _context = new PlaygroundContext(editor);
    deps[Context] = _context;

    editorFactory.registerCompleter(
        'dart', new DartCompleter(dartServices, _context._dartDoc));

    _context.onHtmlDirty.listen((_) => busyLight.on());
    _context.onHtmlReconcile.listen((_) {
      executionService.replaceHtml(_context.htmlSource);
      busyLight.reset();
    });

    _context.onCssDirty.listen((_) => busyLight.on());
    _context.onCssReconcile.listen((_) {
      executionService.replaceCss(_context.cssSource);
      busyLight.reset();
    });

    _context.onDartDirty.listen((_) => busyLight.on());
    _context.onDartReconcile.listen((_) => _performAnalysis());

    // Bind the editable files to the gist.
    Property htmlFile = new GistFileProperty(editableGist.getGistFile('index.html'));
    Property htmlDoc = new EditorDocumentProperty(_context.htmlDocument, 'html');
    bind(htmlDoc, htmlFile);
    bind(htmlFile, htmlDoc);

    Property cssFile = new GistFileProperty(editableGist.getGistFile('styles.css'));
    Property cssDoc = new EditorDocumentProperty(_context.cssDocument, 'css');
    bind(cssDoc, cssFile);
    bind(cssFile, cssDoc);

    Property dartFile = new GistFileProperty(editableGist.getGistFile('main.dart'));
    Property dartDoc = new EditorDocumentProperty(_context.dartDocument, 'dart');
    bind(dartDoc, dartFile);
    bind(dartFile, dartDoc);

    // Set up development options.
    options.registerOption('autopopup_code_completion', 'false');
    options.registerOption('parameter_popup', 'false');

    if (options.getValueBool("parameter_popup")) {
      paramPopup = new ParameterPopup(context, editor);
    }

    docHandler = new DocHandler(editor, _context);

    _finishedInit();
  }

  _finishedInit() {
    // Clear the splash.
    DSplash splash = new DSplash(querySelector('div.splash'));
    splash.hide();
  }

  void _registerTab(Element element, String name) {
    DElement component = new DElement(element);

    component.onClick.listen((_) {
      if (component.hasAttr('selected')) return;

      component.setAttr('selected');

      _getTabElements(component.element.parent.parent).forEach((c) {
        if (c != component.element && c.attributes.containsKey('selected')) {
          c.attributes.remove('selected');
        }
      });

      ga.sendEvent('edit', name);
      _context.switchTo(name);
    });
  }

  List<Element> _getTabElements(Element element) =>
      element.querySelectorAll('a');

  void _toggleDocTab() {
    ga.sendEvent('view', 'dartdoc');
    docHandler.generateDoc(_docPanel);
    // TODO:(devoncarew): We need a tab component (in lib/elements.dart).
    querySelector('#output').style.display = "none";
    querySelector("#consoletab").attributes.remove('selected');

    _docPanel.style.display = "block";
    _docTab.setAttribute('selected','');
  }

  void _toggleConsoleTab() {
    ga.sendEvent('view', 'console');
    _docPanel.style.display = "none";
    _docTab.attributes.remove('selected');

    _outputpanel.style.display = "block";
    querySelector("#consoletab").setAttribute('selected','');
  }

  _handleAutoCompletion(KeyboardEvent e) {
    // If we're already in completion bail.
    if (_isCompletionActive) return;

    if (context.focusedEditor == 'dart') {
      if (e.keyCode == KeyCode.PERIOD) {
        editor.completionAutoInvoked = true;
        editor.execCommand("autocomplete");
      }
    }
    if (!options.getValueBool('autopopup_code_completion')) {
      return;
    }

    if (context.focusedEditor == 'dart') {
      RegExp exp = new RegExp(r"[A-Z]");
        if (exp.hasMatch(new String.fromCharCode(e.keyCode))) {
          editor.completionAutoInvoked = true;
          editor.execCommand("autocomplete");
        }
    } else if (context.focusedEditor == "html") {
      if (options.getValueBool('autopopup_code_completion')) {
        // TODO: autocompletion for attirbutes
        if (printKeyEvent(e) == "shift-,") {
          editor.completionAutoInvoked = true;
          editor.execCommand("autocomplete");
        }
      }
    } else if (context.focusedEditor == "css") {
      RegExp exp = new RegExp(r"[A-Z]");
      if (exp.hasMatch(new String.fromCharCode(e.keyCode))) {
        editor.completionAutoInvoked = true;
        editor.execCommand("autocomplete");
      }
    }
  }

  void _handleRun() {
    _toggleConsoleTab();
    ga.sendEvent('main', 'run');
    runButton.disabled = true;
    overlay.visible = true;

    _clearOutput();

    var input = new SourceRequest()..source = context.dartSource;
    dartServices.compile(input).timeout(longServiceCallTimeout).then(
        (CompileResponse response) {
      return executionService.execute(
          _context.htmlSource, _context.cssSource, response.result);
    }).catchError((e) {
      DToast.showMessage('Error compiling to JavaScript');
      _showOuput('Error compiling to JavaScript:\n${e}', error: true);
    }).whenComplete(() {
      runButton.disabled = false;
      overlay.visible = false;
    });
  }

  void _performAnalysis() {
    var input = new SourceRequest()..source = _context.dartSource;
    Lines lines = new Lines(input.source);

    Future request = dartServices.analyze(input).timeout(serviceCallTimeout);;
    _analysisRequest = request;

    request.then((AnalysisResults result) {
      // Discard if we requested another analysis.
      if (_analysisRequest != request) return;

      // Discard if the document has been mutated since we requested analysis.
      if (input.source != _context.dartSource) return;

      busyLight.reset();

      _displayIssues(result.issues);

      _context.dartDocument.setAnnotations(result.issues.map(
          (AnalysisIssue issue) {
        int startLine = lines.getLineForOffset(issue.charStart);
        int endLine = lines.getLineForOffset(issue.charStart + issue.charLength);

        Position start = new Position(startLine,
            issue.charStart - lines.offsetForLine(startLine));
        Position end = new Position(endLine,
            issue.charStart + issue.charLength - lines.offsetForLine(startLine));

        return new Annotation(issue.kind, issue.message, issue.line,
            start: start, end: end);
      }).toList());

      _updateRunButton(
          hasErrors: result.issues.any((issue) => issue.kind == 'error'),
          hasWarnings: result.issues.any((issue) => issue.kind == 'warning'));
    }).catchError((e) {
      _context.dartDocument.setAnnotations([]);
      busyLight.reset();
      _updateRunButton();
      _logger.severe(e);
    });
  }

  void _handleSave() {
    ga.sendEvent('main', 'save');
  }

<<<<<<< HEAD
  void _handleHelp() {
    if (context.focusedEditor == 'dart' && _isDocPanelOpen && editor.document.selection.isEmpty) {
      ga.sendEvent('main', 'help');

      SourceRequest input;
      Position pos = editor.document.cursor;
      int offset = editor.document.indexFromPos(pos);

      if (_isCompletionActive) {
        // If the completion popup is open we create a new source as if the
        // completion popup was chosen, and ask for the documentation of that
        // source.
        String completionText = querySelector(".CodeMirror-hint-active").text;
        var source = context.dartSource;
        int lastSpace = source.substring(0, offset).lastIndexOf(" ") + 1;
        int lastDot = source.substring(0, offset).lastIndexOf(".") + 1;
        offset = math.max(lastSpace, lastDot);
        source = _context.dartSource.substring(0, offset) +
            completionText +
            context.dartSource.substring(editor.document.indexFromPos(pos));
        input = new SourceRequest()
          ..source = source
          ..offset = offset;
      } else {
        input = new SourceRequest()
          ..source = _context.dartSource
          ..offset = offset;
      }

      // TODO: Show busy.
      dartServices.document(input).timeout(serviceCallTimeout).then(
          (DocumentResponse result) {
        if (result.info['description'] == null &&
            result.info['dartdoc'] == null) {
          _docPanel.setInnerHtml("<p>No documentation found.</p>");
        } else {
          final NodeValidatorBuilder _htmlValidator = new NodeValidatorBuilder.common()
            ..allowElement('a', attributes: ['href']);
          _docPanel.setInnerHtml(markdown.markdownToHtml('''
# `${result.info['description']}`\n\n
${result.info['dartdoc'] != null ? result.info['dartdoc'] + "\n\n" : ""}
${result.info['kind'].contains("variable") ? "${result.info['kind']}\n\n" : ""}
${result.info['kind'].contains("variable") ? "**Propagated type:** ${result.info["propagatedType"]}\n\n" : ""}
${result.info['libraryName'] != null ? "**Library:** ${result.info['libraryName']}" : ""}\n\n
''', inlineSyntaxes: [ new InlineBracketsColon(), new InlineBrackets()]), validator: _htmlValidator);
        }
      });
    }
  }

=======
>>>>>>> 59492192
  void _clearOutput() {
    _outputpanel.text = '';
  }

  void _showOuput(String message, {bool error: false}) {
    message = message + '\n';
    SpanElement span = new SpanElement();
    span.classes.add(error ? 'errorOutput' : 'normal');
    span.text = message;
    _outputpanel.children.add(span);
    span.scrollIntoView(ScrollAlignment.BOTTOM);
  }

  void _handleSelectChanged(SelectElement select) {
    String value = select.value;

    if (isLegalGistId(value)) {
      router.go('gist', {'gist': value});
    }

    select.value = '0';
  }

  void _setGistDescription(String description) {
    titleEditable.text = description == null ? '' : description;
  }

  void _displayIssues(List<AnalysisIssue> issues) {
    Element issuesElement = querySelector('#issues');

    // Detect when hiding; don't remove the content until hidden.
    bool isHiding = issuesElement.children.isNotEmpty && issues.isEmpty;

    if (isHiding) {
      issuesElement.classes.toggle('showing', issues.isNotEmpty);

      StreamSubscription sub;
      sub = issuesElement.onTransitionEnd.listen((_) {
        issuesElement.children.clear();
        sub.cancel();
      });
    } else {
      issuesElement.children.clear();

      issues.sort((a, b) => a.charStart - b.charStart);

      // Create an item for each issue.
      for (AnalysisIssue issue in issues) {
        DivElement e = new DivElement();
        e.classes.add('issue');
        issuesElement.children.add(e);
        e.onClick.listen((_) {
          _jumpTo(issue.line, issue.charStart, issue.charLength, focus: true);
        });

        SpanElement typeSpan = new SpanElement();
        typeSpan.classes.addAll([issue.kind, 'issuelabel']);
        typeSpan.text = issue.kind;
        e.children.add(typeSpan);

        SpanElement messageSpan = new SpanElement();
        messageSpan.classes.add('message');
        messageSpan.text = issue.message;
        e.children.add(messageSpan);
      }

      issuesElement.classes.toggle('showing', issues.isNotEmpty);
    }
  }

  void _updateRunButton({bool hasErrors: false, bool hasWarnings: false}) {
    const alertSVGIcon =
        "M5,3H19A2,2 0 0,1 21,5V19A2,2 0 0,1 19,21H5A2,2 0 0,1 3,19V5A2,2 0 0,"
        "1 5,3M13,13V7H11V13H13M13,17V15H11V17H13Z";

    var path = runButton.element.querySelector("path");
    path.attributes["d"] =
        (hasErrors || hasWarnings) ? alertSVGIcon : "M8 5v14l11-7z";

    path.parent.classes.toggle("error", hasErrors);
    path.parent.classes.toggle("warning", hasWarnings && !hasErrors);
  }

  void _jumpTo(int line, int charStart, int charLength, {bool focus: false}) {
    Document doc = editor.document;

    doc.select(
        doc.posFromIndex(charStart),
        doc.posFromIndex(charStart + charLength));

    if (focus) editor.focus();
  }
}

class PlaygroundContext extends Context {
  final Editor editor;

  Document _dartDoc;
  Document _htmlDoc;
  Document _cssDoc;

  StreamController _cssDirtyController = new StreamController.broadcast();
  StreamController _dartDirtyController = new StreamController.broadcast();
  StreamController _htmlDirtyController = new StreamController.broadcast();

  StreamController _cssReconcileController = new StreamController.broadcast();
  StreamController _dartReconcileController = new StreamController.broadcast();
  StreamController _htmlReconcileController = new StreamController.broadcast();

  PlaygroundContext(this.editor) {
    editor.mode = 'dart';
    _dartDoc = editor.document;
    _htmlDoc = editor.createDocument(content: '', mode: 'html');
    _cssDoc = editor.createDocument(content: '', mode: 'css');

    _dartDoc.onChange.listen((_) => _dartDirtyController.add(null));
    _htmlDoc.onChange.listen((_) => _htmlDirtyController.add(null));
    _cssDoc.onChange.listen((_) => _cssDirtyController.add(null));

    _createReconciler(_cssDoc, _cssReconcileController, 250);
    _createReconciler(_dartDoc, _dartReconcileController, 1250);
    _createReconciler(_htmlDoc, _htmlReconcileController, 250);
  }

  Document get dartDocument => _dartDoc;
  Document get htmlDocument => _htmlDoc;
  Document get cssDocument => _cssDoc;

  String get dartSource => _dartDoc.value;
  set dartSource(String value) {
    _dartDoc.value = value;
  }

  String get htmlSource => _htmlDoc.value;
  set htmlSource(String value) {
    _htmlDoc.value = value;
  }

  String get cssSource => _cssDoc.value;
  set cssSource(String value) {
    _cssDoc.value = value;
  }

  String get activeMode => editor.mode;

  void switchTo(String name) {
    if (name == 'dart') {
      editor.swapDocument(_dartDoc);
    } else if (name == 'html') {
      editor.swapDocument(_htmlDoc);
    } else if (name == 'css') {
      editor.swapDocument(_cssDoc);
    }

    editor.focus();
  }

  String get focusedEditor {
    if (editor.document == _htmlDoc) return 'html';
    if (editor.document == _cssDoc) return 'css';
    return 'dart';
  }

  Stream get onCssDirty => _cssDirtyController.stream;
  Stream get onDartDirty => _dartDirtyController.stream;
  Stream get onHtmlDirty => _htmlDirtyController.stream;

  Stream get onCssReconcile => _cssReconcileController.stream;
  Stream get onDartReconcile => _dartReconcileController.stream;
  Stream get onHtmlReconcile => _htmlReconcileController.stream;

  void markCssClean() => _cssDoc.markClean();
  void markDartClean() => _dartDoc.markClean();
  void markHtmlClean() => _htmlDoc.markClean();

  /**
   * Restore the focus to the last focused editor.
   */
  void focus() => editor.focus();

  void _createReconciler(Document doc, StreamController controller, int delay) {
    Timer timer;
    doc.onChange.listen((_) {
      if (timer != null) timer.cancel();
      timer = new Timer(new Duration(milliseconds: delay), () {
        controller.add(null);
      });
    });
  }
<<<<<<< HEAD
}

class InlineBracketsColon extends markdown.InlineSyntax {
  InlineBracketsColon() : super(r'\[:\s?((?:.|\n)*?)\s?:\]');

  String htmlEscape(String text) => HTML_ESCAPE.convert(text);

  bool onMatch(markdown.InlineParser parser, Match match) {
    var element = new markdown.Element.text('code', htmlEscape(match[1]));
    parser.addNode(element);
    return true;
  }
}

// TODO: [someCodeReference] should be converted to for example
// https://api.dartlang.org/apidocs/channels/stable/dartdoc-viewer/dart:core.someReference
// for now it gets converted <code>someCodeReference</code>
class InlineBrackets extends markdown.InlineSyntax {
  // This matches URL text in the documentation, with a negative filter to
  // detect if it is followed by a URL to prevent e.g.
  // `[text] (http://www.example.com)` getting turned into
  // `<code>text</code> (http://www.example.com)`.
  InlineBrackets() : super(r'\[\s?((?:.|\n)*?)\s?\](?!\s?\()');

  String htmlEscape(String text) => HTML_ESCAPE.convert(text);

  bool onMatch(markdown.InlineParser parser, Match match) {
    var element = new markdown.Element.text(
        'code', "<em>${htmlEscape(match[1])}</em>");
    parser.addNode(element);
    return true;
  }
}

class GistFileProperty implements Property {
  final MutableGistFile file;

  GistFileProperty(this.file);

  get() => file.content;

  void set(value) {
    if (file.content != value) {
      file.content = value;
    }
  }

  Stream get onChanged => file.onChanged.map((value) {
    return value;
  });
}

class EditorDocumentProperty implements Property {
  final Document document;
  final String debugName;

  EditorDocumentProperty(this.document, [this.debugName]);

  get() => document.value;

  void set(str) {
    document.value = str == null ? '' : str;
  }

  Stream get onChanged => document.onChange.map((_) => get());
=======
>>>>>>> 59492192
}<|MERGE_RESOLUTION|>--- conflicted
+++ resolved
@@ -5,20 +5,12 @@
 library playground;
 
 import 'dart:async';
-import 'dart:convert' show HTML_ESCAPE;
 import 'dart:html' hide Document;
-<<<<<<< HEAD
-import 'dart:math' as math;
-=======
->>>>>>> 59492192
-
+
+import 'package:dart_pad/core/keys.dart';
 import 'package:logging/logging.dart';
 import 'package:route_hierarchical/client.dart';
-<<<<<<< HEAD
 import 'package:rate_limit/rate_limit.dart';
-=======
-import 'package:dart_pad/core/keys.dart';
->>>>>>> 59492192
 
 import 'actions.dart';
 import 'completion.dart';
@@ -68,18 +60,15 @@
   Editor editor;
   PlaygroundContext _context;
   Future _analysisRequest;
-<<<<<<< HEAD
   MutableGist editableGist = new MutableGist(new Gist());
   //GistStorage _gistStorage = new GistStorage();
   DContentEditable titleEditable;
 
   // We store the last returned shared gist; it's used to update the url.
   Gist _overrideNextRouteGist;
-=======
   Router _router;
   ParameterPopup paramPopup;
   DocHandler docHandler;
->>>>>>> 59492192
 
   ModuleManager modules = new ModuleManager();
 
@@ -271,22 +260,8 @@
     });
 
     document.onKeyUp.listen((e) {
-<<<<<<< HEAD
-      if (options.getValueBool('autopopup_code_completion')) {
-        //RegExp exp = new RegExp(r"[a-zA-Z]");
-        // TODO: _isCompletionActive won't work correct
-        // TODO: which causes some issues
-        // TODO: will be fixed when we use the latest codemirror.js version
-        if (!_isCompletionActive && e.keyCode == KeyCode.PERIOD) {
-          editor.execCommand("autocomplete");
-        }
-      }
-      if (_isCompletionActive || cursorKeys.contains(e.keyCode)) {
-        _handleHelp();
-=======
       if (editor.completionActive || DocHandler.cursorKeys.contains(e.keyCode)){
         if (_isDocPanelOpen) docHandler.generateDoc(_docPanel);
->>>>>>> 59492192
       }
       _handleAutoCompletion(e);
     });
@@ -498,59 +473,6 @@
     ga.sendEvent('main', 'save');
   }
 
-<<<<<<< HEAD
-  void _handleHelp() {
-    if (context.focusedEditor == 'dart' && _isDocPanelOpen && editor.document.selection.isEmpty) {
-      ga.sendEvent('main', 'help');
-
-      SourceRequest input;
-      Position pos = editor.document.cursor;
-      int offset = editor.document.indexFromPos(pos);
-
-      if (_isCompletionActive) {
-        // If the completion popup is open we create a new source as if the
-        // completion popup was chosen, and ask for the documentation of that
-        // source.
-        String completionText = querySelector(".CodeMirror-hint-active").text;
-        var source = context.dartSource;
-        int lastSpace = source.substring(0, offset).lastIndexOf(" ") + 1;
-        int lastDot = source.substring(0, offset).lastIndexOf(".") + 1;
-        offset = math.max(lastSpace, lastDot);
-        source = _context.dartSource.substring(0, offset) +
-            completionText +
-            context.dartSource.substring(editor.document.indexFromPos(pos));
-        input = new SourceRequest()
-          ..source = source
-          ..offset = offset;
-      } else {
-        input = new SourceRequest()
-          ..source = _context.dartSource
-          ..offset = offset;
-      }
-
-      // TODO: Show busy.
-      dartServices.document(input).timeout(serviceCallTimeout).then(
-          (DocumentResponse result) {
-        if (result.info['description'] == null &&
-            result.info['dartdoc'] == null) {
-          _docPanel.setInnerHtml("<p>No documentation found.</p>");
-        } else {
-          final NodeValidatorBuilder _htmlValidator = new NodeValidatorBuilder.common()
-            ..allowElement('a', attributes: ['href']);
-          _docPanel.setInnerHtml(markdown.markdownToHtml('''
-# `${result.info['description']}`\n\n
-${result.info['dartdoc'] != null ? result.info['dartdoc'] + "\n\n" : ""}
-${result.info['kind'].contains("variable") ? "${result.info['kind']}\n\n" : ""}
-${result.info['kind'].contains("variable") ? "**Propagated type:** ${result.info["propagatedType"]}\n\n" : ""}
-${result.info['libraryName'] != null ? "**Library:** ${result.info['libraryName']}" : ""}\n\n
-''', inlineSyntaxes: [ new InlineBracketsColon(), new InlineBrackets()]), validator: _htmlValidator);
-        }
-      });
-    }
-  }
-
-=======
->>>>>>> 59492192
   void _clearOutput() {
     _outputpanel.text = '';
   }
@@ -740,39 +662,6 @@
       });
     });
   }
-<<<<<<< HEAD
-}
-
-class InlineBracketsColon extends markdown.InlineSyntax {
-  InlineBracketsColon() : super(r'\[:\s?((?:.|\n)*?)\s?:\]');
-
-  String htmlEscape(String text) => HTML_ESCAPE.convert(text);
-
-  bool onMatch(markdown.InlineParser parser, Match match) {
-    var element = new markdown.Element.text('code', htmlEscape(match[1]));
-    parser.addNode(element);
-    return true;
-  }
-}
-
-// TODO: [someCodeReference] should be converted to for example
-// https://api.dartlang.org/apidocs/channels/stable/dartdoc-viewer/dart:core.someReference
-// for now it gets converted <code>someCodeReference</code>
-class InlineBrackets extends markdown.InlineSyntax {
-  // This matches URL text in the documentation, with a negative filter to
-  // detect if it is followed by a URL to prevent e.g.
-  // `[text] (http://www.example.com)` getting turned into
-  // `<code>text</code> (http://www.example.com)`.
-  InlineBrackets() : super(r'\[\s?((?:.|\n)*?)\s?\](?!\s?\()');
-
-  String htmlEscape(String text) => HTML_ESCAPE.convert(text);
-
-  bool onMatch(markdown.InlineParser parser, Match match) {
-    var element = new markdown.Element.text(
-        'code', "<em>${htmlEscape(match[1])}</em>");
-    parser.addNode(element);
-    return true;
-  }
 }
 
 class GistFileProperty implements Property {
@@ -806,6 +695,4 @@
   }
 
   Stream get onChanged => document.onChange.map((_) => get());
-=======
->>>>>>> 59492192
 }