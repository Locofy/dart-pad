--- conflicted
+++ resolved
@@ -40,20 +40,6 @@
   String get sdkPath;
 }
 
-<<<<<<< HEAD
-=======
-class HostSdk extends Sdk {
-  @override
-  Future init() => Future.value();
-
-  @override
-  String get versionFull => Platform.version;
-
-  @override
-  String get sdkPath => path.dirname(path.dirname(Platform.resolvedExecutable));
-}
-
->>>>>>> 47120662
 /// For this class, the cwd should be the root of the project.
 class DownloadingSdk extends Sdk {
   static const String kSdkPathName = 'dart-sdk';
