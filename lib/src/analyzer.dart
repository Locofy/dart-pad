// Copyright (c) 2014, the Dart project authors.  Please see the AUTHORS file
// for details. All rights reserved. Use of this source code is governed by a
// BSD-style license that can be found in the LICENSE file.

library services.analyzer;

import 'dart:async';

import 'package:analyzer/analyzer.dart';
import 'package:analyzer/src/generated/element.dart';
import 'package:analyzer/src/generated/engine.dart' hide Logger;
import 'package:analyzer/src/generated/engine.dart' as engine show Logger;
import 'package:analyzer/src/generated/error.dart';
import 'package:analyzer/src/generated/java_engine.dart';
import 'package:analyzer/src/generated/java_io.dart';
import 'package:analyzer/src/generated/sdk.dart';
import 'package:analyzer/src/generated/sdk_io.dart';
import 'package:analyzer/src/generated/source.dart';
import 'package:analyzer/src/generated/source_io.dart';
import 'package:logging/logging.dart';

import 'common.dart';

Logger _logger = new Logger('analyzer');

class Analyzer {
  _StringSource _source;
  AnalysisContext _context;

  Analyzer(String sdkPath) {
    DartSdk sdk = new DirectoryBasedDartSdk(new JavaFile(sdkPath),
        /*useDart2jsPaths*/ true);
    _context = AnalysisEngine.instance.createAnalysisContext();
    _context.analysisOptions = new AnalysisOptionsImpl()..cacheSize = 512;
    List<UriResolver> resolvers = [new DartUriResolver(sdk)];
    // new FileUriResolver()
    // new PackageUriResolver([new JavaFile(project.packagePath)])
    _context.sourceFactory = new SourceFactory(resolvers);
    AnalysisEngine.instance.logger = new _Logger();

    _source = new _StringSource('', 'main.dart');

    ChangeSet changeSet = new ChangeSet();
    changeSet.addedSource(_source);
    _context.applyChanges(changeSet);
    _context.computeErrors(_source);
    _context.getErrors(_source);
  }

  Future warmup([bool useHtml = false]) =>
      analyze(useHtml ? sampleCodeWeb : sampleCode);

  Future<AnalysisResults> analyze(String source) {
    try {
      _source.updateSource(source);

      ChangeSet changeSet = new ChangeSet();
      changeSet.addedSource(_source);
      _context.applyChanges(changeSet);
      _context.computeErrors(_source);
      _context.getErrors(_source);

      List<AnalysisErrorInfo> errorInfos = [];

      _context.computeErrors(_source);
      errorInfos.add(_context.getErrors(_source));

      List<_Error> errors = errorInfos
        .expand((AnalysisErrorInfo info) {
          return info.errors.map((error) => new _Error(error, info.lineInfo));
        })
        .where((_Error error) => error.errorType != ErrorType.TODO)
        .toList();

      List<AnalysisIssue> issues = errors.map((_Error error) {
        return new AnalysisIssue(
            error.severityName, error.line, error.message,
            location: error.location,
            charStart: error.offset, charLength: error.length);
      }).toList();

      issues.sort();

      return new Future.value(new AnalysisResults(issues));
    } catch (e, st) {
      return new Future.error(e, st);
    }
  }

  Future<Map<String, String>> dartdoc(String source, int offset) {
    try {
      _source.updateSource(source);

      ChangeSet changeSet = new ChangeSet();
      changeSet.addedSource(_source);
      _context.applyChanges(changeSet);

      LibraryElement library = _context.computeLibraryElement(_source);
      CompilationUnit unit = _context.resolveCompilationUnit(_source, library);
      return new Future.value(_computeDartdocInfo(unit, offset));
    } catch (e, st) {
      return new Future.error(e, st);
    }
  }

  Map<String, String> _computeDartdocInfo(CompilationUnit unit, int offset) {
    AstNode node = new NodeLocator.con1(offset).searchWithin(unit);

    if (node.parent is TypeName &&
        node.parent.parent is ConstructorName &&
        node.parent.parent.parent is InstanceCreationExpression) {
      node = node.parent.parent.parent;
    }

    if (node.parent is ConstructorName &&
        node.parent.parent is InstanceCreationExpression) {
      node = node.parent.parent;
    }

    if (node is Expression) {
      Expression expression = node;
      Map info = {};

      // element
      Element element = ElementLocator.locateWithOffset(expression, offset);

      if (element != null) {
        // variable, if synthetic accessor
        if (element is PropertyAccessorElement) {
          PropertyAccessorElement accessor = element;
          if (accessor.isSynthetic) element = accessor.variable;
        }

        // Name and description.
        if (element.name != null) info['name'] = element.name;
        //if (element.displayName != null) info['displayName'] = element.displayName;
        info['description'] = '${element}';
        info['kind'] = element.kind.displayName;

        // library
        LibraryElement library = element.library;

        if (library != null) {
          if (library.name != null && library.name.isNotEmpty) {
            info['libraryName'] = library.name;
          }
          //info['libraryPath'] = library.source.shortName;
        }

        // documentation
        String dartDoc = element.computeDocumentationComment();
        dartDoc = cleanDartDoc(dartDoc);
        if (dartDoc != null) info['dartdoc'] = dartDoc;
      }

      // types
      if (expression.staticType != null) {
        info['staticType'] = '${expression.staticType}';
      }

      if (expression.propagatedType != null) {
        info['propagatedType'] = '${expression.propagatedType}';
      }

      return info;
    }

    return null;
  }
}

class AnalysisResults {
  final List<AnalysisIssue> issues;

  AnalysisResults(this.issues);
}

class AnalysisIssue implements Comparable {
  final String kind;
  final int line;
  final String message;

  final int charStart;
  final int charLength;
  final String location;

  AnalysisIssue(this.kind, this.line, this.message,
      {this.charStart, this.charLength, this.location});

  Map toMap() {
    Map m = {'kind': kind, 'line': line, 'message': message};
    if (charStart != null) m['charStart'] = charStart;
    if (charLength != null) m['charLength'] = charLength;
    return m;
  }

  int compareTo(AnalysisIssue other) => line - other.line;

  String toString() => '${kind}: ${message} [${line}]';
}

/// An implementation of [Source] that is based on an in-memory string.
class _StringSource implements Source {
  final String fullName;

  int _modificationStamp;
  String _contents;

  _StringSource(this._contents, this.fullName)
      : _modificationStamp = new DateTime.now().millisecondsSinceEpoch;

  void updateSource(String newSource) {
    _contents = newSource;
    _modificationStamp = new DateTime.now().millisecondsSinceEpoch;
  }

  int get modificationStamp => _modificationStamp;

  bool operator==(Object object) {
    if (object is _StringSource) {
      _StringSource ssObject = object;
      return ssObject._contents == _contents && ssObject.fullName == fullName;
    }
    return false;
  }

  bool exists() => true;

  TimestampedData<String> get contents => new TimestampedData(modificationStamp, _contents);

  String get encoding => 'utf-8';

  String get shortName => fullName;

  UriKind get uriKind => UriKind.FILE_URI;

  int get hashCode => fullName.hashCode;

  bool get isInSystemLibrary => false;

  Uri get uri => throw new UnsupportedError("StringSource doesn't support uri.");

  Uri resolveRelativeUri(Uri relativeUri) =>
      throw new AnalysisException("Cannot resolve a URI: ${relativeUri}");

<<<<<<< HEAD
  @override
=======
>>>>>>> e41cea24
  Source get source => this;
}

class _Logger extends engine.Logger {
<<<<<<< HEAD
  void logError(String message, [CaughtException exception]) => _logger.severe(message);
=======
  void logError(String message, [CaughtException exception]) {
    _logger.severe(message);
  }
>>>>>>> e41cea24

  void logError2(String message, dynamic exception) =>
      _logger.severe(message, exception);

  void logInformation(String message, [CaughtException exception]) { }

  void logInformation2(String message, dynamic exception) { }
}

class _Error {
  final AnalysisError error;
  final LineInfo lineInfo;

  _Error(this.error, this.lineInfo);

  ErrorType get errorType => error.errorCode.type;
  String get severityName => error.errorCode.errorSeverity.displayName;
  String get message => error.message;

  int get line => lineInfo.getLocation(error.offset).lineNumber;
  int get offset => error.offset;
  int get length => error.length;

  String get location => error.source.fullName;

  String toString() => '${message} at ${location}, line ${line}.';
}

/**
 * Converts [str] from a Dartdoc string with slashes and stars to a plain text
 * representation of the comment.
 */
String cleanDartDoc(String str) {
  if (str == null) return null;

  // Remove /** */.
  str = str.trim();
  if (str.startsWith('/**')) str = str.substring(3);
  if (str.endsWith("*/")) str = str.substring(0, str.length - 2);
  str = str.trim();

  // Remove leading '* '.
  StringBuffer sb = new StringBuffer();
  bool firstLine = true;

  for (String line in str.split('\n')) {
    line = line.trim();

    if (line.startsWith("*")) {
      line = line.substring(1);
      if (line.startsWith(" ")) line = line.substring(1);
    } else if (line.startsWith("///")) {
      line = line.substring(3);
      if (line.startsWith(" ")) line = line.substring(1);
    }

    if (!firstLine) sb.write('\n');
    firstLine = false;
    sb.write(line);
  }

  return sb.toString();
}<|MERGE_RESOLUTION|>--- conflicted
+++ resolved
@@ -243,21 +243,12 @@
   Uri resolveRelativeUri(Uri relativeUri) =>
       throw new AnalysisException("Cannot resolve a URI: ${relativeUri}");
 
-<<<<<<< HEAD
   @override
-=======
->>>>>>> e41cea24
   Source get source => this;
 }
 
 class _Logger extends engine.Logger {
-<<<<<<< HEAD
   void logError(String message, [CaughtException exception]) => _logger.severe(message);
-=======
-  void logError(String message, [CaughtException exception]) {
-    _logger.severe(message);
-  }
->>>>>>> e41cea24
 
   void logError2(String message, dynamic exception) =>
       _logger.severe(message, exception);
