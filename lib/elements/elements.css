--- conflicted
+++ resolved
@@ -200,10 +200,10 @@
   padding-left: 5px;
 }
 
-<<<<<<< HEAD
 .issue.hasFix .message {
   padding-right: 15px;
-=======
+}
+
 .toast {
   padding: 0.5em 1em;
   position: absolute;
@@ -229,5 +229,4 @@
 
 [contenteditable]:focus {
   outline: 0 solid transparent;
->>>>>>> 7ff07348
 }