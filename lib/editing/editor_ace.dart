--- conflicted
+++ resolved
@@ -134,17 +134,13 @@
     editor.theme = new ace.Theme.named(str);
   }
 
-<<<<<<< HEAD
+  bool get hasFocus => editor.isFocused;
+
   // TODO: Add a cursorCoords getter for ace
   Point get cursorCoords => null;
-=======
-  bool get hasFocus => editor.isFocused;
->>>>>>> bfc8d821
 
   void focus() => editor.focus();
   void resize() => editor.resize(true);
-
-  bool get hasFocus => editor.isFocused;
 
   void swapDocument(Document document) {
     _document = document;
