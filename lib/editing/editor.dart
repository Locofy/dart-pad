--- conflicted
+++ resolved
@@ -55,21 +55,17 @@
   String get theme;
   set theme(String str);
 
-<<<<<<< HEAD
   /**
    * Returns the cursor coordinates in pixels.
    * cursorCoords.x corresponds to left and cursorCoords.y corresponds to top.
    * Only implemented for codemirror, returns null for ace editor and comid.
    */
   Point get cursorCoords;
-=======
+
   bool get hasFocus;
->>>>>>> bfc8d821
 
   void resize();
   void focus();
-
-  bool get hasFocus;
 
   void swapDocument(Document document);
 }
