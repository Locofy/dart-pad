<!-- Copyright (c) 2015, the Dart project authors.  Please see the AUTHORS file -->
<!-- for details. All rights reserved. Use of this source code is governed by a -->
<!-- BSD-style license that can be found in the LICENSE file. -->

<!-- Palette generated by Material Palette - materialpalette.com/blue-grey/grey -->

<style is="custom-style">
  :root {
    --dark-primary-color: #455A64;
    --default-primary-color: #607D8B;
    --light-primary-color: #CFD8DC;
    --text-primary-color: #FFFFFF;
    --accent-color: #9E9E9E;
    --primary-background-color: #333;
    --primary-text-color: #c6c6c6;
    --secondary-text-color: #727272;
    --disabled-text-color: #bdbdbd;
    --divider-color: #B6B6B6;

    --paper-tabs-selection-bar-color: var(--light-primary-color);
    --paper-tab-ink: var(--light-primary-color);
    --paper-fab-background: var(--accent-color);
    --paper-fab-keyboard-focus-background: var(--accent-color);
    --paper-toggle-button-checked-bar-color:  var(--accent-color);
    --paper-toggle-button-checked-button-color:  var(--accent-color);
    --paper-toggle-button-checked-ink-color: var(--accent-color);
    --paper-toggle-button-unchecked-bar-color:  var(--text-primary-color);
    --paper-toggle-button-unchecked-button-color: var(--text-primary-color);
    --paper-toggle-button-unchecked-ink-color: var(--text-primary-color);
  }

  #main {
    height: 100%;
    overflow: hidden;
  }

<<<<<<< HEAD
  .embed-title>* {
    margin: 0;
=======
  .pulsate {
    -webkit-animation: pulsate 1s ease-out infinite;
    -moz-animation: pulsate 1s ease-out infinite;
    animation: pulsate 1s ease-out infinite;
    background: linear-gradient(209deg, #959595, #1b1b1b);
    background-size: 8000%, 8000%;
  }

  @-webkit-keyframes pulsate {
    0%{background-position:0% 50%}
    50%{background-position:100% 51%}
    100%{background-position:0% 50%}
  }

  @-moz-keyframes pulsate {
    0%{background-position:0% 50%}
    50%{background-position:100% 51%}
    100%{background-position:0% 50%}
  }

  @keyframes pulsate {
    0%{background-position:0% 50%}
    50%{background-position:100% 51%}
    100%{background-position:0% 50%}
>>>>>>> e4047289
  }

  .default-text-div {
    width: 100%;
    margin-top: 8px;
    position: absolute;
    font-size: 24px;
  }

  #errorToast .issue {
    cursor: pointer;
  }

  .default-text {
    font-size: 24px;
    color: #555;
    text-shadow: rgba(0,0,0,0.75) 0 1px;
  }

  #topPanel {
    height: 70%;
  }

  #buffer {
    /* This is to account for toolbar height in non-firefox browsers*/
    height: 36px;
    /* This is for firefox's flex display difference */
    height: -moz-calc(0px);
  }

  #leftPanel {
    width: 60%;
    height: 100%;
  }

  #bottomPanel {
    overflow: auto;
  }

  #errorToast {
    bottom: 2px;
    left: auto;
    right: 8px;
  }

  .height-max {
    height: 100%;
  }

  paper-toggle-button {
    padding-top: 10px;
  }

  #rightContainer {
    float: right;
    height: 100%;
    position: relative;
  }

  code {
    white-space: pre-wrap;
  }

  #leftContainer {
    float: left;
    height: 100%;
    position: relative;
  }

  .splitter[vertical] {
    cursor: col-resize;
  }

  .splitter[horizontal] {
    cursor: row-resize;
    margin-left: 8px;
  }

  .splash {
    background: #333;
    pointer-events: none;

    position: absolute;
    left: 0;
    right: 0;
    top: 0;
    bottom: 0;

    z-index: 1000;
    opacity: 1;

    transition: opacity .1s linear;
    -webkit-transition: opacity .1s linear;
  }

  .splash.hide {
    opacity: 0;
  }

  html, body {
    width: 100%;
    height: 100%;
    margin: 0;
    padding: 0;
    font-family: 'Roboto', 'RobotoDraft', sans-serif;
  }

  #main-header {
    height: 88px;
  }

  body {
    background-color: var(--primary-background-color);
    color: var(--primary-text-color);
  }

  animated-dropdown {
    z-index: 10000000000000;
    position: absolute;
    padding: 0;
    margin: 0;
  }

  animated-dropdown paper-menu {
    padding: 0;
    margin: 0;
    color: var(--primary-text-color);
  }

  paper-progress {
    display: block;
    width: 100%;
  }

  paper-tabs {
    height: 32px;
    font-weight: 400;
  }

  .page-title {
    overflow: hidden;
    text-overflow: ellipsis;
  }

  .page-title, paper-tab {
    /*font-family: 'Montserrat', sans-serif;*/
  }

  paper-toolbar /deep/ .toolbar-tools {
    padding: 0;
  }

  a:visited, a:link {
    color: var(--primary-text-color);
  }

  a:hover, a:active {
    color: var(--text-primary-color);
  }

  paper-tab {
    max-width: 220px;
  }

  .accented-button {
    color: #607D8B;
    /*border-radius: 50%;
    background-color: #333;*/
  }

  paper-item {
    color: var(--primary-text-color);
  }

  paper-item.iron-selected {
    background: var(--default-primary-color);
  }

  paper-toast {
    background: #444;
  }

  paper-header-panel::shadow #dropShadow {
    box-shadow: inset 0 2px 2px -1px rgba(0, 0, 0, 0.6);
  }

  paper-header-panel {
    background: var(--primary-background-color);
  }

  /*
   * Workaround for https://github.com/dart-lang/dart-pad/issues/117
   * https://github.com/Polymer/polymer/issues/1123
   * http://stackoverflow.com/questions/25824061/core-drawer-panel-vs-paper-fab-z-index
   */
  paper-header-panel[drawer] { z-index: 9999; }
  paper-header-panel[main] { z-index: 0; }

  .light-background {
    background-color: #92989b;
  }

  .busy {
    font-style: italic;
  }

  .type-function {
    font-size: 18px;
  }

  #documentation h1 {
    margin-top: 0;
    font-size: 18px;
    line-height: 20px;
  }

  iframe {
    border: none;
  }

  #frameContainer {
    overflow: auto;
  }

  paper-dialog, #console {
    color: var(--text-primary-color);
    background-color: var(--secondary-text-color);
  }

  paper-button {
    color: var(--text-primary-color);
  }

  .consoleTitle {
    opacity: 0.75;
  }

  .absolute {
    position:absolute;
  }

  .editor {
    font-family: 'Inconsolata', monospace;
    font-size: 12pt;
    line-height: 20px;
    margin: 8px;
  }

  /* issues css */

  #issues {
    overflow-y: auto;
    max-height: 68px;
  }

  #issues .issue {
    line-height: 20px;
    background: #444;
    border-radius: 3px;
    cursor: pointer;
    /*box-shadow: 3px 3px 4px 0 rgba(15, 14, 14, 0.7);*/
  }

  .issue + .issue {
    margin-top: 4px;
  }

  .issue .issuelabel {
    color: #222;
    display: inline-block;
    border-radius: 0;
    padding: 0 5px;
    min-width: 53px;
    text-align: right;
    border-top-left-radius: 3px;
    border-bottom-left-radius: 3px;
  }

  .issue .issuelabel.error {
    background-color: #F7977A;
  }

  .issue .issuelabel.warning {
    background-color: #FFF79A;
  }

  .issue .issuelabel.info {
    background-color: #7EA7D8;
  }

  .issue .message {
    color: #eee;
    padding-left: 5px;
  }
</style><|MERGE_RESOLUTION|>--- conflicted
+++ resolved
@@ -34,10 +34,9 @@
     overflow: hidden;
   }
 
-<<<<<<< HEAD
   .embed-title>* {
     margin: 0;
-=======
+
   .pulsate {
     -webkit-animation: pulsate 1s ease-out infinite;
     -moz-animation: pulsate 1s ease-out infinite;
@@ -62,7 +61,6 @@
     0%{background-position:0% 50%}
     50%{background-position:100% 51%}
     100%{background-position:0% 50%}
->>>>>>> e4047289
   }
 
   .default-text-div {
